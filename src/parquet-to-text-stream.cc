--- conflicted
+++ resolved
@@ -448,18 +448,12 @@
 };
 
 
-<<<<<<< HEAD
 static void
 streamParquet(const std::string& path, Printer& printer, Range columnRange, Range rowRange) {
-  std::shared_ptr<arrow::io::MemoryMappedFile> parquetFile;
-  ASSERT_ARROW_OK(arrow::io::MemoryMappedFile::Open(path, arrow::io::FileMode::READ, &parquetFile), "opening Parquet file");
-=======
-static void streamParquet(const std::string& path, const std::string& format, FILE* fp) {
-  std::shared_ptr<arrow::io::MemoryMappedFile> parquetFile = ASSERT_ARROW_OK(
+  std::shared_ptr<arrow::io::MemoryMappedFile> parquetFile(ASSERT_ARROW_OK(
     arrow::io::MemoryMappedFile::Open(path, arrow::io::FileMode::READ),
     "opening Parquet file"
-  );
->>>>>>> 21b530a5
+  ));
   std::unique_ptr<parquet::arrow::FileReader> arrowReader;
   ASSERT_ARROW_OK(parquet::arrow::OpenFile(parquetFile, arrow::default_memory_pool(), &arrowReader), "creating Parquet reader");
   arrowReader->set_use_threads(false);
@@ -469,17 +463,8 @@
 
   int nRows = arrowReader->parquet_reader()->metadata()->num_rows();
 
-<<<<<<< HEAD
   columnRange = columnRange.clip(schema->num_fields());
   rowRange = rowRange.clip(nRows);
-=======
-  std::vector<std::unique_ptr<ColumnIterator>> columnIterators(schema->num_fields());
-  for (unsigned int i = 0; i < columnIterators.size(); i++) {
-    std::unique_ptr<parquet::arrow::ColumnReader> columnReader;
-    ASSERT_ARROW_OK(arrowReader->GetColumn(i, &columnReader), "getting column");
-    columnIterators[i].reset(new ColumnIterator(i, schema->field(i)->name(), nRows, std::move(columnReader)));
-  }
->>>>>>> 21b530a5
 
   std::vector<std::unique_ptr<ColumnIterator>> columnIterators(columnRange.size());
   for (size_t i = 0; i < columnIterators.size(); i++) {
