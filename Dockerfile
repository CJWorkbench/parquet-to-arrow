FROM debian:buster AS cpp-builddeps

# DEBUG SYMBOLS: to build with debug symbols (which help gdb), do these
# changes (but don't commit them):
#
# * in Dockerfile, ensure libstdc++6-8-dbg is installed (this, we commit)
# * in Dockerfile, set -DCMAKE_BUILD_TYPE=Debug when building Arrow
# * in Dockerfile, set -DCMAKE_BUILD_TYPE=Debug when building parquet-to-arrow

RUN true \
      && apt-get update \
      && apt-get install -y \
          autoconf \
          bison \
          build-essential \
          cmake \
          curl \
          flex \
          g++ \
          gnupg \
          libboost-dev \
          libboost-filesystem-dev \
          libboost-regex-dev \
          libboost-system-dev \
          libdouble-conversion-dev \
          libsnappy-dev \
          libstdc++6-8-dbg \
          pkg-config \
          python \
          tar \
      && true

RUN true \
      && mkdir -p /src \
      && cd /src \
<<<<<<< HEAD
      && curl -Oapache-arrow-0.15.0.tar.gz --location http://archive.apache.org/dist/arrow/arrow-0.15.0/apache-arrow-0.15.0.tar.gz \
      && tar zxf apache-arrow-0.15.0.tar.gz \
      && cd apache-arrow-0.15.0 \
=======
      && curl http://mirror.cc.columbia.edu/pub/software/apache/arrow/arrow-0.16.0/apache-arrow-0.16.0.tar.gz | tar zx

COPY arrow-patches/ /arrow-patches/

RUN true \
      && cd /src/apache-arrow-0.16.0 \
>>>>>>> 21b530a5
      && for patch in $(find /arrow-patches/*.diff | sort); do patch --verbose -p1 <$patch; done \
      && cd cpp \
      && cmake -DARROW_PARQUET=ON -DARROW_COMPUTE=ON -DARROW_WITH_SNAPPY=ON -DARROW_OPTIONAL_INSTALL=ON -DARROW_BUILD_STATIC=ON -DARROW_BUILD_SHARED=OFF -DCMAKE_BUILD_TYPE=Debug . \
      && make -j4 arrow \
      && make -j4 parquet \
      && make install

ENV PKG_CONFIG_PATH "/src/apache-arrow-0.16.0/cpp/jemalloc_ep-prefix/src/jemalloc_ep/dist/lib/pkgconfig"
ENV CMAKE_PREFIX_PATH "/src/apache-arrow-0.16.0/cpp/thrift_ep/src/thrift_ep-install"


FROM python:3.8.1-buster AS python-dev

RUN pip install pyarrow==0.16.0 pytest pandas==0.25.1 fastparquet==0.3.2

RUN mkdir /app
WORKDIR /app


FROM cpp-builddeps AS cpp-build

RUN mkdir -p /app/src
<<<<<<< HEAD
RUN touch /app/src/parquet-diff.cc /app/src/parquet-to-arrow-slice.cc /app/src/parquet-to-text-stream.cc /app/src/parquet-to-arrow.cc /app/src/common.cc /app/src/range.cc
=======
RUN touch /app/src/parquet-to-text-stream.cc /app/src/parquet-to-arrow.cc /app/src/common.cc
>>>>>>> 21b530a5
WORKDIR /app
COPY CMakeLists.txt /app
RUN cmake -DCMAKE_BUILD_TYPE=Debug .
#RUN cmake .

COPY src/ /app/src/
<<<<<<< HEAD
RUN make -j4
=======
RUN VERBOSE=true make
>>>>>>> 21b530a5


FROM python-dev AS test

COPY --from=cpp-build /app/parquet-diff /usr/bin/parquet-diff
COPY --from=cpp-build /app/parquet-to-arrow /usr/bin/parquet-to-arrow
COPY --from=cpp-build /app/parquet-to-text-stream /usr/bin/parquet-to-text-stream
COPY tests/ /app/tests/
WORKDIR /app
RUN pytest -vv


FROM scratch AS dist
COPY --from=cpp-build /app/parquet-diff /usr/bin/parquet-diff
COPY --from=cpp-build /app/parquet-to-arrow /usr/bin/parquet-to-arrow
COPY --from=cpp-build /app/parquet-to-text-stream /usr/bin/parquet-to-text-stream<|MERGE_RESOLUTION|>--- conflicted
+++ resolved
@@ -23,6 +23,7 @@
           libboost-regex-dev \
           libboost-system-dev \
           libdouble-conversion-dev \
+          libgflags-dev \
           libsnappy-dev \
           libstdc++6-8-dbg \
           pkg-config \
@@ -33,21 +34,15 @@
 RUN true \
       && mkdir -p /src \
       && cd /src \
-<<<<<<< HEAD
-      && curl -Oapache-arrow-0.15.0.tar.gz --location http://archive.apache.org/dist/arrow/arrow-0.15.0/apache-arrow-0.15.0.tar.gz \
-      && tar zxf apache-arrow-0.15.0.tar.gz \
-      && cd apache-arrow-0.15.0 \
-=======
       && curl http://mirror.cc.columbia.edu/pub/software/apache/arrow/arrow-0.16.0/apache-arrow-0.16.0.tar.gz | tar zx
 
 COPY arrow-patches/ /arrow-patches/
 
 RUN true \
       && cd /src/apache-arrow-0.16.0 \
->>>>>>> 21b530a5
       && for patch in $(find /arrow-patches/*.diff | sort); do patch --verbose -p1 <$patch; done \
       && cd cpp \
-      && cmake -DARROW_PARQUET=ON -DARROW_COMPUTE=ON -DARROW_WITH_SNAPPY=ON -DARROW_OPTIONAL_INSTALL=ON -DARROW_BUILD_STATIC=ON -DARROW_BUILD_SHARED=OFF -DCMAKE_BUILD_TYPE=Debug . \
+      && cmake -DARROW_PARQUET=ON -DARROW_COMPUTE=ON -DARROW_WITH_SNAPPY=ON -DARROW_OPTIONAL_INSTALL=ON -DARROW_BUILD_STATIC=ON -DARROW_BUILD_SHARED=OFF -DCMAKE_BUILD_TYPE=Release . \
       && make -j4 arrow \
       && make -j4 parquet \
       && make install
@@ -67,22 +62,14 @@
 FROM cpp-builddeps AS cpp-build
 
 RUN mkdir -p /app/src
-<<<<<<< HEAD
-RUN touch /app/src/parquet-diff.cc /app/src/parquet-to-arrow-slice.cc /app/src/parquet-to-text-stream.cc /app/src/parquet-to-arrow.cc /app/src/common.cc /app/src/range.cc
-=======
-RUN touch /app/src/parquet-to-text-stream.cc /app/src/parquet-to-arrow.cc /app/src/common.cc
->>>>>>> 21b530a5
+RUN touch /app/src/parquet-diff.cc /app/src/parquet-to-text-stream.cc /app/src/parquet-to-arrow.cc /app/src/common.cc /app/src/range.cc
 WORKDIR /app
 COPY CMakeLists.txt /app
-RUN cmake -DCMAKE_BUILD_TYPE=Debug .
+RUN cmake -DCMAKE_BUILD_TYPE=Release .
 #RUN cmake .
 
 COPY src/ /app/src/
-<<<<<<< HEAD
-RUN make -j4
-=======
-RUN VERBOSE=true make
->>>>>>> 21b530a5
+RUN VERBOSE=true make -j4
 
 
 FROM python-dev AS test
